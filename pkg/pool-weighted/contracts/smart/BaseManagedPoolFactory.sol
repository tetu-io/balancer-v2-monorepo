--- conflicted
+++ resolved
@@ -53,19 +53,14 @@
                         swapFeePercentage: poolParams.swapFeePercentage,
                         swapEnabledOnStart: poolParams.swapEnabledOnStart,
                         mustAllowlistLPs: poolParams.mustAllowlistLPs,
-<<<<<<< HEAD
                         managementSwapFeePercentage: poolParams.managementSwapFeePercentage,
-                        managementAumFeePercentage: poolParams.managementAumFeePercentage
-                    })
-=======
+                        managementAumFeePercentage: poolParams.managementAumFeePercentage,
                         paysProtocolFees: poolParams.paysProtocolFees,
-                        managementSwapFeePercentage: poolParams.managementSwapFeePercentage
                     }),
                     getVault(),
                     owner,
                     pauseWindowDuration,
                     bufferPeriodDuration
->>>>>>> b0e71014
                 )
             );
     }
