--- conflicted
+++ resolved
@@ -23,6 +23,8 @@
 import "../BaseWeightedPool.sol";
 import "../WeightedPoolUserData.sol";
 import "./WeightCompression.sol";
+
+import "hardhat/console.sol";
 
 /**
  * @dev Weighted Pool with mutable tokens and weights, designed to be used in conjunction with a pool controller
@@ -85,24 +87,13 @@
 
     // Store scaling factor and start/end denormalized weights for each token
     // Mapping should be more efficient than trying to compress it further
-<<<<<<< HEAD
-    // [ 155 bits|   5 bits |  64 bits   |   64 bits    |
-    // [ unused  | decimals | end weight | start weight |
-    // |MSB                                          LSB|
-=======
     // [ 123 bits |  5 bits  |  64 bits   |   64 bits    |
     // [ unused   | decimals | end denorm | start denorm |
     // |MSB                                           LSB|
->>>>>>> f074dd21
     mapping(IERC20 => bytes32) private _tokenState;
 
     EnumerableMap.IERC20ToUint256Map private _tokenCollectedManagementFees;
 
-<<<<<<< HEAD
-    uint256 private constant _START_WEIGHT_OFFSET = 0;
-    uint256 private constant _END_WEIGHT_OFFSET = 64;
-    uint256 private constant _DECIMAL_DIFF_OFFSET = 128;
-=======
     uint256 private constant _START_DENORM_WEIGHT_OFFSET = 0;
     uint256 private constant _END_DENORM_WEIGHT_OFFSET = 64;
     uint256 private constant _DECIMAL_DIFF_OFFSET = 128;
@@ -110,14 +101,10 @@
     // To store the weights compressed, but truly denormalized, they must be scaled by a fixed amount,
     // independent of the current `_denormWeightSum`
     uint256 private constant _MAX_DENORM_WEIGHT_SUM = 1e22; // FP 10,000
->>>>>>> f074dd21
 
     // If mustAllowlistLPs is enabled, this is the list of addresses allowed to join the pool
     mapping(address => bool) private _allowedAddresses;
 
-<<<<<<< HEAD
-    uint256 private _weightSum = FixedPoint.ONE;
-=======
     // We need to work with normalized weights (i.e. they should add up to 100%), but storing normalized weights
     // would require updating all weights whenever one of them changes, for example in an add or remove token
     // operation. Instead, we keep track of the sum of all denormalized weights, and dynamically normalize them
@@ -125,7 +112,6 @@
     //
     // In this contract, "weights" mean normalized weights, and "denormWeights" refer to how they are stored internally.
     uint256 private _denormWeightSum = FixedPoint.ONE;
->>>>>>> f074dd21
 
     // Percentage of swap fees that are allocated to the Pool owner, after protocol fees
     uint256 private _managementSwapFeePercentage;
@@ -260,13 +246,9 @@
         endWeights = new uint256[](totalTokens);
 
         for (uint256 i = 0; i < totalTokens; i++) {
-<<<<<<< HEAD
-            endWeights[i] = _tokenState[tokens[i]].decodeUint64(_END_WEIGHT_OFFSET).uncompress64();
-=======
             endWeights[i] = _normalizeWeight(
                 _tokenState[tokens[i]].decodeUint64(_END_DENORM_WEIGHT_OFFSET).uncompress64(_MAX_DENORM_WEIGHT_SUM)
             );
->>>>>>> f074dd21
         }
     }
 
@@ -385,7 +367,6 @@
     }
 
     /**
-<<<<<<< HEAD
      * @dev This function takes the token, and the normalizedWeight it should have in the pool after being added.
      * The stored (denormalized) weights of all other tokens remain unchanged, but the weightSum will increase,
      * such that the normalized weight of the new token will match the target value, and the normalized weights of
@@ -435,7 +416,7 @@
             _revert(Errors.CHANGE_TOKENS_DURING_WEIGHT_CHANGE);
         }
 
-        uint256 weightSumBeforeAdd = _weightSum;
+        uint256 weightSumBeforeAdd = _denormWeightSum;
 
         // Calculate the weightSum after the add
         // Consider an 80/20 pool:
@@ -464,12 +445,14 @@
         //uint256 weightSumMultiplier = FixedPoint.ONE.divDown(FixedPoint.ONE - normalizedWeight);
         weightSumAfterAdd = weightSumBeforeAdd.mulUp(FixedPoint.ONE.divDown(FixedPoint.ONE - normalizedWeight));
 
+        console.log("WeightSumAfterAdd: %s", weightSumAfterAdd);
         // Now we need to make sure the other token weights don't get scaled down below the minimum
         // normalized weight[i] = denormalized weight[i] / weightSumAfterAdd
         (IERC20[] memory tokens, , ) = getVault().getPoolTokens(getPoolId());
         for (uint256 i = 0; i < tokens.length; i++) {
+            
             _require(
-                _getTokenData(tokens[i]).decodeUint64(_END_WEIGHT_OFFSET).uncompress64().divUp(weightSumAfterAdd) >=
+                _getTokenData(tokens[i]).decodeUint64(_END_DENORM_WEIGHT_OFFSET).uncompress64().divUp(weightSumAfterAdd) >=
                     WeightedMath._MIN_WEIGHT,
                 Errors.MIN_WEIGHT
             );
@@ -557,8 +540,8 @@
         bytes32 tokenState;
 
         _tokenState[token] = tokenState
-            .insertUint64(denormalizedWeight.compress64(), _START_WEIGHT_OFFSET)
-            .insertUint64(denormalizedWeight.compress64(), _END_WEIGHT_OFFSET)
+            .insertUint64(denormalizedWeight.compress64(), _START_DENORM_WEIGHT_OFFSET)
+            .insertUint64(denormalizedWeight.compress64(), _END_DENORM_WEIGHT_OFFSET)
             .insertUint5(uint256(18).sub(ERC20(address(token)).decimals()), _DECIMAL_DIFF_OFFSET);
         _setMiscData(_getMiscData().insertUint7(numTokens, _TOTAL_TOKENS_OFFSET));
     }
@@ -672,7 +655,7 @@
         //
         // The controller might also impose other limitations, such as not allowing (or allowlisting) asset managers.
 
-        _weightSum = weightSumAfterAdd;
+        _denormWeightSum = weightSumAfterAdd;
 
         emit TokenAdded(token, normalizedWeight, tokenAmountIn);
 
@@ -683,15 +666,8 @@
      * @dev Getter for the sum of all weights. In initially FixedPoint.ONE, it can be higher or lower
      * as a result of adds and removes.
      */
-    function getWeightSum() public view returns (uint256) {
-        return _weightSum;
-=======
-     * @dev Getter for the sum of all weights. In initially FixedPoint.ONE, it can be higher or lower
-     * as a result of adds and removes.
-     */
     function getDenormWeightSum() public view returns (uint256) {
         return _denormWeightSum;
->>>>>>> f074dd21
     }
 
     /**
@@ -979,20 +955,8 @@
             normalizedSum = normalizedSum.add(endWeight);
 
             IERC20 token = tokens[i];
-<<<<<<< HEAD
-
-            // Tokens with more than 18 decimals are not supported
-            // Scaling calculations must be exact/lossless
-            // Store decimal difference instead of actual scaling factor
-            _tokenState[token] = tokenState
-                .insertUint64(startWeights[i].compress64(), _START_WEIGHT_OFFSET)
-                .insertUint64(endWeight.compress64(), _END_WEIGHT_OFFSET)
-                .insertUint5(uint256(18).sub(ERC20(address(token)).decimals()), _DECIMAL_DIFF_OFFSET);
-
-            normalizedSum = normalizedSum.add(endWeight);
-=======
+
             _tokenState[token] = _updateTokenState(token, startWeights[i], endWeight);
->>>>>>> f074dd21
         }
 
         // Ensure that the normalized weights sum to ONE
@@ -1076,11 +1040,6 @@
         return secondsElapsed.divDown(totalSeconds);
     }
 
-<<<<<<< HEAD
-    function _interpolateWeight(bytes32 tokenData, uint256 pctProgress) private pure returns (uint256 finalWeight) {
-        uint256 startWeight = tokenData.decodeUint64(_START_WEIGHT_OFFSET).uncompress64();
-        uint256 endWeight = tokenData.decodeUint64(_END_WEIGHT_OFFSET).uncompress64();
-=======
     function _interpolateWeight(bytes32 tokenData, uint256 pctProgress) private view returns (uint256 finalWeight) {
         uint256 startWeight = _normalizeWeight(
             tokenData.decodeUint64(_START_DENORM_WEIGHT_OFFSET).uncompress64(_MAX_DENORM_WEIGHT_SUM)
@@ -1088,7 +1047,6 @@
         uint256 endWeight = _normalizeWeight(
             tokenData.decodeUint64(_END_DENORM_WEIGHT_OFFSET).uncompress64(_MAX_DENORM_WEIGHT_SUM)
         );
->>>>>>> f074dd21
 
         if (pctProgress == 0 || startWeight == endWeight) return startWeight;
         if (pctProgress >= FixedPoint.ONE) return endWeight;
