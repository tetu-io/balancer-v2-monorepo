--- conflicted
+++ resolved
@@ -1,12 +1,8 @@
 import { ethers } from 'hardhat';
 import { expect } from 'chai';
 import { BigNumber } from 'ethers';
-<<<<<<< HEAD
-import { fp } from '@balancer-labs/v2-helpers/src/numbers';
+import { fp, pct } from '@balancer-labs/v2-helpers/src/numbers';
 import { MINUTE, advanceTime, currentTimestamp } from '@balancer-labs/v2-helpers/src/time';
-=======
-import { fp, pct } from '@balancer-labs/v2-helpers/src/numbers';
->>>>>>> a0e4e075
 import * as expectEvent from '@balancer-labs/v2-helpers/src/test/expectEvent';
 
 import TokenList from '@balancer-labs/v2-helpers/src/models/tokens/TokenList';
@@ -134,27 +130,18 @@
   });
 
   describe('with valid creation parameters', () => {
-<<<<<<< HEAD
-    context('when initialized', () => {
-=======
     context('when initialized with swaps disabled', () => {
->>>>>>> a0e4e075
       sharedBeforeEach('deploy pool', async () => {
         const params = {
           tokens: poolTokens,
           weights: poolWeights,
           owner,
           poolType: WeightedPoolType.INVESTMENT_POOL,
-<<<<<<< HEAD
-=======
           swapEnabledOnStart: false,
->>>>>>> a0e4e075
         };
         pool = await WeightedPool.create(params);
       });
 
-<<<<<<< HEAD
-=======
       it('swaps show disabled on start', async () => {
         expect(await pool.instance.getSwapEnabled()).to.be.false;
       });
@@ -186,7 +173,6 @@
         await expect(pool.swapGivenIn({ in: 1, out: 0, amount: fp(0.1) })).to.not.be.reverted;
       });
 
->>>>>>> a0e4e075
       it('sets token weights', async () => {
         const normalizedWeights = await pool.getNormalizedWeights();
 
@@ -194,7 +180,6 @@
         expect(normalizedWeights).to.equalWithError(pool.normalizedWeights, 0.0001);
       });
 
-<<<<<<< HEAD
       it('stores the initial weights as a zero duration weight change', async () => {
         const { startTime, endTime, endWeights } = await pool.getGradualWeightUpdateParams();
 
@@ -202,12 +187,6 @@
         expect(endWeights).to.equalWithError(pool.normalizedWeights, 0.0001);
       });
 
-      describe('permissioned actions', () => {
-        context('when the sender is the owner', () => {
-          sharedBeforeEach('set sender to owner', async () => {
-            sender = owner;
-            await pool.init({ from: owner, initialBalances });
-=======
       describe('permissioned actions', () => {
         context('when the sender is not the owner', () => {
           it('non-owners cannot disable swaps', async () => {
@@ -243,7 +222,6 @@
             expectEvent.inReceipt(await receipt.wait(), 'SwapEnabledSet', {
               swapEnabled: true,
             });
->>>>>>> a0e4e075
           });
 
           it('owner can join and receive BPT, then exit', async () => {
@@ -258,7 +236,6 @@
             expect(bptAfterExit).to.lt(bptAfterJoin);
           });
 
-<<<<<<< HEAD
           describe('update weights gradually', () => {
             const UPDATE_DURATION = MINUTE * 60;
 
@@ -418,74 +395,72 @@
             );
           });
         });
-=======
-          context('when swaps disabled', () => {
-            sharedBeforeEach(async () => {
-              await pool.setSwapEnabled(sender, false);
-            });
-
-            context('proportional joins/exits', () => {
-              it('allows proportionate joins', async () => {
-                const startingBpt = await pool.balanceOf(sender);
-
-                const { amountsIn } = await pool.joinAllGivenOut({ from: sender, bptOut: startingBpt });
-
-                const endingBpt = await pool.balanceOf(sender);
-                expect(endingBpt).to.be.gt(startingBpt);
-                expect(amountsIn).to.deep.equal(initialBalances);
-              });
-
-              it('allows proportional exits', async () => {
-                const previousBptBalance = await pool.balanceOf(sender);
-                const bptIn = pct(previousBptBalance, 0.8);
-
-                await expect(pool.multiExitGivenIn({ from: sender, bptIn })).to.not.be.reverted;
-
-                const newBptBalance = await pool.balanceOf(sender);
-                expect(newBptBalance).to.equalWithError(pct(previousBptBalance, 0.2), 0.001);
-              });
-            });
-
-            context('disproportionate joins/exits', () => {
-              it('prevents disproportionate joins (single token)', async () => {
-                const bptOut = await pool.balanceOf(sender);
-
-                await expect(pool.joinGivenOut({ from: sender, bptOut, token: poolTokens.get(0) })).to.be.revertedWith(
-                  'INVALID_JOIN_EXIT_KIND_WHILE_SWAPS_DISABLED'
-                );
-              });
-
-              it('prevents disproportionate exits (single token)', async () => {
-                const previousBptBalance = await pool.balanceOf(sender);
-                const bptIn = pct(previousBptBalance, 0.5);
-
-                await expect(
-                  pool.singleExitGivenIn({ from: sender, bptIn, token: poolTokens.get(0) })
-                ).to.be.revertedWith('INVALID_JOIN_EXIT_KIND_WHILE_SWAPS_DISABLED');
-              });
-
-              it('prevents disproportionate joins (multi token)', async () => {
-                const amountsIn = [...initialBalances];
-                amountsIn[0] = 0;
-
-                await expect(pool.joinGivenIn({ from: sender, amountsIn })).to.be.revertedWith(
-                  'INVALID_JOIN_EXIT_KIND_WHILE_SWAPS_DISABLED'
-                );
-              });
-
-              it('prevents disproportionate exits (multi token)', async () => {
-                const amountsOut = [...initialBalances];
-                // Make it disproportionate (though it will fail with this exit type even if it's technically proportionate)
-                amountsOut[0] = 0;
-
-                await expect(pool.exitGivenOut({ from: sender, amountsOut })).to.be.revertedWith(
-                  'INVALID_JOIN_EXIT_KIND_WHILE_SWAPS_DISABLED'
-                );
-              });
-            });
-          });
-        });
->>>>>>> a0e4e075
+        context('when swaps disabled', () => {
+          sharedBeforeEach(async () => {
+            await pool.setSwapEnabled(sender, false);
+            await pool.init({ from: owner, initialBalances });
+          });
+
+          context('proportional joins/exits', () => {
+            it('allows proportionate joins', async () => {
+              const startingBpt = await pool.balanceOf(sender);
+
+              const { amountsIn } = await pool.joinAllGivenOut({ from: sender, bptOut: startingBpt });
+
+              const endingBpt = await pool.balanceOf(sender);
+              expect(endingBpt).to.be.gt(startingBpt);
+              expect(amountsIn).to.deep.equal(initialBalances);
+            });
+
+            it('allows proportional exits', async () => {
+              const previousBptBalance = await pool.balanceOf(sender);
+              const bptIn = pct(previousBptBalance, 0.8);
+
+              await expect(pool.multiExitGivenIn({ from: sender, bptIn })).to.not.be.reverted;
+
+              const newBptBalance = await pool.balanceOf(sender);
+              expect(newBptBalance).to.equalWithError(pct(previousBptBalance, 0.2), 0.001);
+            });
+          });
+
+          context('disproportionate joins/exits', () => {
+            it('prevents disproportionate joins (single token)', async () => {
+              const bptOut = await pool.balanceOf(sender);
+
+              await expect(pool.joinGivenOut({ from: sender, bptOut, token: poolTokens.get(0) })).to.be.revertedWith(
+                'INVALID_JOIN_EXIT_KIND_WHILE_SWAPS_DISABLED'
+              );
+            });
+
+            it('prevents disproportionate exits (single token)', async () => {
+              const previousBptBalance = await pool.balanceOf(sender);
+              const bptIn = pct(previousBptBalance, 0.5);
+
+              await expect(
+                pool.singleExitGivenIn({ from: sender, bptIn, token: poolTokens.get(0) })
+              ).to.be.revertedWith('INVALID_JOIN_EXIT_KIND_WHILE_SWAPS_DISABLED');
+            });
+
+            it('prevents disproportionate joins (multi token)', async () => {
+              const amountsIn = [...initialBalances];
+              amountsIn[0] = 0;
+
+              await expect(pool.joinGivenIn({ from: sender, amountsIn })).to.be.revertedWith(
+                'INVALID_JOIN_EXIT_KIND_WHILE_SWAPS_DISABLED'
+              );
+            });
+
+            it('prevents disproportionate exits (multi token)', async () => {
+              const amountsOut = [...initialBalances];
+              // Make it disproportionate (though it will fail with this exit type even if it's technically proportionate)
+              amountsOut[0] = 0;
+
+              await expect(pool.exitGivenOut({ from: sender, amountsOut })).to.be.revertedWith(
+                'INVALID_JOIN_EXIT_KIND_WHILE_SWAPS_DISABLED'
+              );
+            });
+          });
+        });
       });
     });
   });
