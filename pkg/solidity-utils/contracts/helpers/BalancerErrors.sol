// SPDX-License-Identifier: GPL-3.0-or-later
// This program is free software: you can redistribute it and/or modify
// it under the terms of the GNU General Public License as published by
// the Free Software Foundation, either version 3 of the License, or
// (at your option) any later version.

// This program is distributed in the hope that it will be useful,
// but WITHOUT ANY WARRANTY; without even the implied warranty of
// MERCHANTABILITY or FITNESS FOR A PARTICULAR PURPOSE.  See the
// GNU General Public License for more details.

// You should have received a copy of the GNU General Public License
// along with this program.  If not, see <http://www.gnu.org/licenses/>.

pragma solidity ^0.7.0;

// solhint-disable

/**
 * @dev Reverts if `condition` is false, with a revert reason containing `errorCode`. Only codes up to 999 are
 * supported.
 */
function _require(bool condition, uint256 errorCode) pure {
    if (!condition) _revert(errorCode);
}

/**
 * @dev Reverts with a revert reason containing `errorCode`. Only codes up to 999 are supported.
 */
function _revert(uint256 errorCode) pure {
    // We're going to dynamically create a revert string based on the error code, with the following format:
    // 'BAL#{errorCode}'
    // where the code is left-padded with zeroes to three digits (so they range from 000 to 999).
    //
    // We don't have revert strings embedded in the contract to save bytecode size: it takes much less space to store a
    // number (8 to 16 bits) than the individual string characters.
    //
    // The dynamic string creation algorithm that follows could be implemented in Solidity, but assembly allows for a
    // much denser implementation, again saving bytecode size. Given this function unconditionally reverts, this is a
    // safe place to rely on it without worrying about how its usage might affect e.g. memory contents.
    assembly {
        // First, we need to compute the ASCII representation of the error code. We assume that it is in the 0-999
        // range, so we only need to convert three digits. To convert the digits to ASCII, we add 0x30, the value for
        // the '0' character.

        let units := add(mod(errorCode, 10), 0x30)

        errorCode := div(errorCode, 10)
        let tenths := add(mod(errorCode, 10), 0x30)

        errorCode := div(errorCode, 10)
        let hundreds := add(mod(errorCode, 10), 0x30)

        // With the individual characters, we can now construct the full string. The "BAL#" part is a known constant
        // (0x42414c23): we simply shift this by 24 (to provide space for the 3 bytes of the error code), and add the
        // characters to it, each shifted by a multiple of 8.
        // The revert reason is then shifted left by 200 bits (256 minus the length of the string, 7 characters * 8 bits
        // per character = 56) to locate it in the most significant part of the 256 slot (the beginning of a byte
        // array).

        let revertReason := shl(200, add(0x42414c23000000, add(add(units, shl(8, tenths)), shl(16, hundreds))))

        // We can now encode the reason in memory, which can be safely overwritten as we're about to revert. The encoded
        // message will have the following layout:
        // [ revert reason identifier ] [ string location offset ] [ string length ] [ string contents ]

        // The Solidity revert reason identifier is 0x08c739a0, the function selector of the Error(string) function. We
        // also write zeroes to the next 28 bytes of memory, but those are about to be overwritten.
        mstore(0x0, 0x08c379a000000000000000000000000000000000000000000000000000000000)
        // Next is the offset to the location of the string, which will be placed immediately after (20 bytes away).
        mstore(0x04, 0x0000000000000000000000000000000000000000000000000000000000000020)
        // The string length is fixed: 7 characters.
        mstore(0x24, 7)
        // Finally, the string itself is stored.
        mstore(0x44, revertReason)

        // Even if the string is only 7 bytes long, we need to return a full 32 byte slot containing it. The length of
        // the encoded message is therefore 4 + 32 + 32 + 32 = 100.
        revert(0, 100)
    }
}

library Errors {
    // Math
    uint256 internal constant ADD_OVERFLOW = 0;
    uint256 internal constant SUB_OVERFLOW = 1;
    uint256 internal constant SUB_UNDERFLOW = 2;
    uint256 internal constant MUL_OVERFLOW = 3;
    uint256 internal constant ZERO_DIVISION = 4;
    uint256 internal constant DIV_INTERNAL = 5;
    uint256 internal constant X_OUT_OF_BOUNDS = 6;
    uint256 internal constant Y_OUT_OF_BOUNDS = 7;
    uint256 internal constant PRODUCT_OUT_OF_BOUNDS = 8;
    uint256 internal constant INVALID_EXPONENT = 9;

    // Input
    uint256 internal constant OUT_OF_BOUNDS = 100;
    uint256 internal constant UNSORTED_ARRAY = 101;
    uint256 internal constant UNSORTED_TOKENS = 102;
    uint256 internal constant INPUT_LENGTH_MISMATCH = 103;
    uint256 internal constant ZERO_TOKEN = 104;

    // Shared pools
    uint256 internal constant MIN_TOKENS = 200;
    uint256 internal constant MAX_TOKENS = 201;
    uint256 internal constant MAX_SWAP_FEE_PERCENTAGE = 202;
    uint256 internal constant MIN_SWAP_FEE_PERCENTAGE = 203;
    uint256 internal constant MINIMUM_BPT = 204;
    uint256 internal constant CALLER_NOT_VAULT = 205;
    uint256 internal constant UNINITIALIZED = 206;
    uint256 internal constant BPT_IN_MAX_AMOUNT = 207;
    uint256 internal constant BPT_OUT_MIN_AMOUNT = 208;
    uint256 internal constant EXPIRED_PERMIT = 209;
    uint256 internal constant NOT_TWO_TOKENS = 210;

    // Pools
    uint256 internal constant MIN_AMP = 300;
    uint256 internal constant MAX_AMP = 301;
    uint256 internal constant MIN_WEIGHT = 302;
    uint256 internal constant MAX_STABLE_TOKENS = 303;
    uint256 internal constant MAX_IN_RATIO = 304;
    uint256 internal constant MAX_OUT_RATIO = 305;
    uint256 internal constant MIN_BPT_IN_FOR_TOKEN_OUT = 306;
    uint256 internal constant MAX_OUT_BPT_FOR_TOKEN_IN = 307;
    uint256 internal constant NORMALIZED_WEIGHT_INVARIANT = 308;
    uint256 internal constant INVALID_TOKEN = 309;
    uint256 internal constant UNHANDLED_JOIN_KIND = 310;
    uint256 internal constant ZERO_INVARIANT = 311;
    uint256 internal constant ORACLE_INVALID_SECONDS_QUERY = 312;
    uint256 internal constant ORACLE_NOT_INITIALIZED = 313;
    uint256 internal constant ORACLE_QUERY_TOO_OLD = 314;
    uint256 internal constant ORACLE_INVALID_INDEX = 315;
    uint256 internal constant ORACLE_BAD_SECS = 316;
    uint256 internal constant AMP_END_TIME_TOO_CLOSE = 317;
    uint256 internal constant AMP_ONGOING_UPDATE = 318;
    uint256 internal constant AMP_RATE_TOO_HIGH = 319;
    uint256 internal constant AMP_NO_ONGOING_UPDATE = 320;
    uint256 internal constant STABLE_INVARIANT_DIDNT_CONVERGE = 321;
    uint256 internal constant STABLE_GET_BALANCE_DIDNT_CONVERGE = 322;
    uint256 internal constant RELAYER_NOT_CONTRACT = 323;
    uint256 internal constant BASE_POOL_RELAYER_NOT_CALLED = 324;
    uint256 internal constant REBALANCING_RELAYER_REENTERED = 325;
    uint256 internal constant GRADUAL_UPDATE_TIME_TRAVEL = 326;
    uint256 internal constant SWAPS_DISABLED = 327;
    uint256 internal constant CALLER_IS_NOT_LBP_OWNER = 328;
    uint256 internal constant PRICE_RATE_OVERFLOW = 329;
    uint256 internal constant INVALID_JOIN_EXIT_KIND_WHILE_SWAPS_DISABLED = 330;
<<<<<<< HEAD
    uint256 internal constant MIN_CIRCUIT_BREAKER_RATIO = 331;
    uint256 internal constant MAX_CIRCUIT_BREAKER_RATIO = 332;
    uint256 internal constant INVALID_CIRCUIT_BREAKER_RATIOS = 333;
    uint256 internal constant CIRCUIT_BREAKER_TRIPPED_MIN_RATIO = 334;
    uint256 internal constant CIRCUIT_BREAKER_TRIPPED_MAX_RATIO = 335;
=======
    uint256 internal constant WEIGHT_CHANGE_TOO_FAST = 331;
    uint256 internal constant LOWER_GREATER_THAN_UPPER_TARGET = 332;
    uint256 internal constant UPPER_TARGET_TOO_HIGH = 333;
    uint256 internal constant UNHANDLED_BY_LINEAR_POOL = 334;
    uint256 internal constant OUT_OF_TARGET_RANGE = 335;
>>>>>>> 500596aa

    // Lib
    uint256 internal constant REENTRANCY = 400;
    uint256 internal constant SENDER_NOT_ALLOWED = 401;
    uint256 internal constant PAUSED = 402;
    uint256 internal constant PAUSE_WINDOW_EXPIRED = 403;
    uint256 internal constant MAX_PAUSE_WINDOW_DURATION = 404;
    uint256 internal constant MAX_BUFFER_PERIOD_DURATION = 405;
    uint256 internal constant INSUFFICIENT_BALANCE = 406;
    uint256 internal constant INSUFFICIENT_ALLOWANCE = 407;
    uint256 internal constant ERC20_TRANSFER_FROM_ZERO_ADDRESS = 408;
    uint256 internal constant ERC20_TRANSFER_TO_ZERO_ADDRESS = 409;
    uint256 internal constant ERC20_MINT_TO_ZERO_ADDRESS = 410;
    uint256 internal constant ERC20_BURN_FROM_ZERO_ADDRESS = 411;
    uint256 internal constant ERC20_APPROVE_FROM_ZERO_ADDRESS = 412;
    uint256 internal constant ERC20_APPROVE_TO_ZERO_ADDRESS = 413;
    uint256 internal constant ERC20_TRANSFER_EXCEEDS_ALLOWANCE = 414;
    uint256 internal constant ERC20_DECREASED_ALLOWANCE_BELOW_ZERO = 415;
    uint256 internal constant ERC20_TRANSFER_EXCEEDS_BALANCE = 416;
    uint256 internal constant ERC20_BURN_EXCEEDS_ALLOWANCE = 417;
    uint256 internal constant SAFE_ERC20_CALL_FAILED = 418;
    uint256 internal constant ADDRESS_INSUFFICIENT_BALANCE = 419;
    uint256 internal constant ADDRESS_CANNOT_SEND_VALUE = 420;
    uint256 internal constant SAFE_CAST_VALUE_CANT_FIT_INT256 = 421;
    uint256 internal constant GRANT_SENDER_NOT_ADMIN = 422;
    uint256 internal constant REVOKE_SENDER_NOT_ADMIN = 423;
    uint256 internal constant RENOUNCE_SENDER_NOT_ALLOWED = 424;
    uint256 internal constant BUFFER_PERIOD_EXPIRED = 425;
    uint256 internal constant CALLER_IS_NOT_OWNER = 426;
    uint256 internal constant NEW_OWNER_IS_ZERO = 427;
    uint256 internal constant CODE_DEPLOYMENT_FAILED = 428;
    uint256 internal constant CALL_TO_NON_CONTRACT = 429;
    uint256 internal constant LOW_LEVEL_CALL_FAILED = 430;

    // Vault
    uint256 internal constant INVALID_POOL_ID = 500;
    uint256 internal constant CALLER_NOT_POOL = 501;
    uint256 internal constant SENDER_NOT_ASSET_MANAGER = 502;
    uint256 internal constant USER_DOESNT_ALLOW_RELAYER = 503;
    uint256 internal constant INVALID_SIGNATURE = 504;
    uint256 internal constant EXIT_BELOW_MIN = 505;
    uint256 internal constant JOIN_ABOVE_MAX = 506;
    uint256 internal constant SWAP_LIMIT = 507;
    uint256 internal constant SWAP_DEADLINE = 508;
    uint256 internal constant CANNOT_SWAP_SAME_TOKEN = 509;
    uint256 internal constant UNKNOWN_AMOUNT_IN_FIRST_SWAP = 510;
    uint256 internal constant MALCONSTRUCTED_MULTIHOP_SWAP = 511;
    uint256 internal constant INTERNAL_BALANCE_OVERFLOW = 512;
    uint256 internal constant INSUFFICIENT_INTERNAL_BALANCE = 513;
    uint256 internal constant INVALID_ETH_INTERNAL_BALANCE = 514;
    uint256 internal constant INVALID_POST_LOAN_BALANCE = 515;
    uint256 internal constant INSUFFICIENT_ETH = 516;
    uint256 internal constant UNALLOCATED_ETH = 517;
    uint256 internal constant ETH_TRANSFER = 518;
    uint256 internal constant CANNOT_USE_ETH_SENTINEL = 519;
    uint256 internal constant TOKENS_MISMATCH = 520;
    uint256 internal constant TOKEN_NOT_REGISTERED = 521;
    uint256 internal constant TOKEN_ALREADY_REGISTERED = 522;
    uint256 internal constant TOKENS_ALREADY_SET = 523;
    uint256 internal constant TOKENS_LENGTH_MUST_BE_2 = 524;
    uint256 internal constant NONZERO_TOKEN_BALANCE = 525;
    uint256 internal constant BALANCE_TOTAL_OVERFLOW = 526;
    uint256 internal constant POOL_NO_TOKENS = 527;
    uint256 internal constant INSUFFICIENT_FLASH_LOAN_BALANCE = 528;

    // Fees
    uint256 internal constant SWAP_FEE_PERCENTAGE_TOO_HIGH = 600;
    uint256 internal constant FLASH_LOAN_FEE_PERCENTAGE_TOO_HIGH = 601;
    uint256 internal constant INSUFFICIENT_FLASH_LOAN_FEE_AMOUNT = 602;
}<|MERGE_RESOLUTION|>--- conflicted
+++ resolved
@@ -145,19 +145,16 @@
     uint256 internal constant CALLER_IS_NOT_LBP_OWNER = 328;
     uint256 internal constant PRICE_RATE_OVERFLOW = 329;
     uint256 internal constant INVALID_JOIN_EXIT_KIND_WHILE_SWAPS_DISABLED = 330;
-<<<<<<< HEAD
     uint256 internal constant MIN_CIRCUIT_BREAKER_RATIO = 331;
     uint256 internal constant MAX_CIRCUIT_BREAKER_RATIO = 332;
     uint256 internal constant INVALID_CIRCUIT_BREAKER_RATIOS = 333;
     uint256 internal constant CIRCUIT_BREAKER_TRIPPED_MIN_RATIO = 334;
     uint256 internal constant CIRCUIT_BREAKER_TRIPPED_MAX_RATIO = 335;
-=======
-    uint256 internal constant WEIGHT_CHANGE_TOO_FAST = 331;
-    uint256 internal constant LOWER_GREATER_THAN_UPPER_TARGET = 332;
-    uint256 internal constant UPPER_TARGET_TOO_HIGH = 333;
-    uint256 internal constant UNHANDLED_BY_LINEAR_POOL = 334;
-    uint256 internal constant OUT_OF_TARGET_RANGE = 335;
->>>>>>> 500596aa
+    uint256 internal constant WEIGHT_CHANGE_TOO_FAST = 336;
+    uint256 internal constant LOWER_GREATER_THAN_UPPER_TARGET = 337;
+    uint256 internal constant UPPER_TARGET_TOO_HIGH = 338;
+    uint256 internal constant UNHANDLED_BY_LINEAR_POOL = 339;
+    uint256 internal constant OUT_OF_TARGET_RANGE = 340;
 
     // Lib
     uint256 internal constant REENTRANCY = 400;
