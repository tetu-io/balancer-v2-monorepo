import { BigNumber, Contract, ContractFunction, ContractTransaction } from 'ethers';

import { actionId } from '../../misc/actions';
import { BigNumberish, bn, fp, FP_SCALING_FACTOR } from '../../../numbers';
import { MAX_UINT256, ZERO_ADDRESS } from '../../../constants';

import * as expectEvent from '../../../test/expectEvent';
import Vault from '../../vault/Vault';
import Token from '../../tokens/Token';
import TokenList from '../../tokens/TokenList';
import TypesConverter from '../../types/TypesConverter';
import WeightedPoolDeployer from './WeightedPoolDeployer';
import { MinimalSwap } from '../../vault/types';
import { Account, TxParams } from '../../types/types';
import {
  JoinExitWeightedPool,
  InitWeightedPool,
  JoinGivenInWeightedPool,
  JoinGivenOutWeightedPool,
  JoinAllGivenOutWeightedPool,
  JoinResult,
  RawWeightedPoolDeployment,
  ExitResult,
  SwapResult,
  SingleExitGivenInWeightedPool,
  MultiExitGivenInWeightedPool,
  ExitGivenOutWeightedPool,
  SwapWeightedPool,
  ExitQueryResult,
  JoinQueryResult,
  PoolQueryResult,
  MiscData,
  Sample,
  GradualUpdateParams,
  WeightedPoolType,
  VoidResult,
  TokenCollectedFees,
} from './types';
import {
  calculateInvariant,
  calcBptOutGivenExactTokensIn,
  calcTokenInGivenExactBptOut,
  calcTokenOutGivenExactBptIn,
  calcOutGivenIn,
  calculateOneTokenSwapFeeAmount,
  calcInGivenOut,
  calculateMaxOneTokenSwapFeeAmount,
  calculateSpotPrice,
  calculateBPTPrice,
} from './math';
import { SwapKind, WeightedPoolEncoder } from '@balancer-labs/balancer-js';
import { SignerWithAddress } from '@nomiclabs/hardhat-ethers/signers';

const MAX_IN_RATIO = fp(0.3);
const MAX_OUT_RATIO = fp(0.3);
const MAX_INVARIANT_RATIO = fp(3);
const MIN_INVARIANT_RATIO = fp(0.7);

export default class WeightedPool {
  instance: Contract;
  poolId: string;
  tokens: TokenList;
  weights: BigNumberish[];
  assetManagers: string[];
  swapFeePercentage: BigNumberish;
  vault: Vault;
  poolType: WeightedPoolType;
  swapEnabledOnStart: boolean;
  mustAllowlistLPs: boolean;
  paysProtocolFees: boolean;
  managementSwapFeePercentage: BigNumberish;
  managementAumFeePercentage: BigNumberish;

  static async create(params: RawWeightedPoolDeployment = {}): Promise<WeightedPool> {
    return WeightedPoolDeployer.deploy(params);
  }

  constructor(
    instance: Contract,
    poolId: string,
    vault: Vault,
    tokens: TokenList,
    weights: BigNumberish[],
    assetManagers: string[],
    swapFeePercentage: BigNumberish,
    poolType: WeightedPoolType,
    swapEnabledOnStart: boolean,
    mustAllowlistLPs: boolean,
<<<<<<< HEAD
    managementSwapFeePercentage: BigNumberish,
    managementAumFeePercentage: BigNumberish
=======
    paysProtocolFees: boolean,
    managementSwapFeePercentage: BigNumberish
>>>>>>> b0e71014
  ) {
    this.instance = instance;
    this.poolId = poolId;
    this.vault = vault;
    this.tokens = tokens;
    this.weights = weights;
    this.assetManagers = assetManagers;
    this.swapFeePercentage = swapFeePercentage;
    this.poolType = poolType;
    this.swapEnabledOnStart = swapEnabledOnStart;
    this.mustAllowlistLPs = mustAllowlistLPs;
    this.paysProtocolFees = paysProtocolFees;
    this.managementSwapFeePercentage = managementSwapFeePercentage;
    this.managementAumFeePercentage = managementAumFeePercentage;
  }

  get address(): string {
    return this.instance.address;
  }

  get maxWeight(): BigNumberish {
    return this.weights.reduce((max, weight) => (bn(weight).gt(max) ? weight : max), bn(0));
  }

  get normalizedWeights(): BigNumberish[] {
    return this.weights;
  }

  get maxWeightIndex(): BigNumberish {
    const maxIdx = this.weights.indexOf(this.maxWeight);
    return bn(maxIdx);
  }

  async name(): Promise<string> {
    return this.instance.name();
  }

  async symbol(): Promise<string> {
    return this.instance.symbol();
  }

  async decimals(): Promise<BigNumber> {
    return this.instance.decimals();
  }

  async totalSupply(): Promise<BigNumber> {
    return this.instance.totalSupply();
  }

  async balanceOf(account: Account): Promise<BigNumber> {
    return this.instance.balanceOf(TypesConverter.toAddress(account));
  }

  async getVault(): Promise<string> {
    return this.instance.getVault();
  }

  async getRegisteredInfo(): Promise<{ address: string; specialization: BigNumber }> {
    return this.vault.getPool(this.poolId);
  }

  async getPoolId(): Promise<string> {
    return this.instance.getPoolId();
  }

  async getLastInvariant(): Promise<BigNumber> {
    return this.instance.getLastInvariant();
  }

  async getMaxInvariantDecrease(): Promise<BigNumber> {
    const supply = await this.totalSupply();
    return supply.sub(MIN_INVARIANT_RATIO.mul(supply).div(fp(1)));
  }

  async getMaxInvariantIncrease(): Promise<BigNumber> {
    const supply = await this.totalSupply();
    return MAX_INVARIANT_RATIO.mul(supply).div(fp(1)).sub(supply);
  }

  async getMaxIn(tokenIndex: number, currentBalances?: BigNumber[]): Promise<BigNumber> {
    if (!currentBalances) currentBalances = await this.getBalances();
    return currentBalances[tokenIndex].mul(MAX_IN_RATIO).div(fp(1));
  }

  async getMaxOut(tokenIndex: number, currentBalances?: BigNumber[]): Promise<BigNumber> {
    if (!currentBalances) currentBalances = await this.getBalances();
    return currentBalances[tokenIndex].mul(MAX_OUT_RATIO).div(fp(1));
  }

  async isOracleEnabled(): Promise<boolean> {
    if (this.poolType != WeightedPoolType.ORACLE_WEIGHTED_POOL)
      throw Error('Cannot query misc data for non-2-tokens weighted pool');
    return (await this.getMiscData()).oracleEnabled;
  }

  async getMiscData(): Promise<MiscData> {
    if (this.poolType != WeightedPoolType.ORACLE_WEIGHTED_POOL)
      throw Error('Cannot query misc data for non-2-tokens weighted pool');
    return this.instance.getMiscData();
  }

  async getOracleSample(oracleIndex?: BigNumberish): Promise<Sample> {
    if (!oracleIndex) oracleIndex = (await this.getMiscData()).oracleIndex;
    return this.instance.getSample(oracleIndex);
  }

  async getOwner(): Promise<string> {
    return this.instance.getOwner();
  }

  async getSwapFeePercentage(): Promise<BigNumber> {
    return this.instance.getSwapFeePercentage();
  }

  async getSwapEnabled(from: SignerWithAddress): Promise<boolean> {
    return this.instance.connect(from).getSwapEnabled();
  }

  async getManagementSwapFeePercentage(): Promise<BigNumber> {
    return this.instance.getManagementSwapFeePercentage();
  }

  async getManagementAumFeePercentage(): Promise<BigNumber> {
    return this.instance.getManagementAumFeePercentage();
  }

  async getNormalizedWeights(): Promise<BigNumber[]> {
    return this.instance.getNormalizedWeights();
  }

  async getScalingFactors(): Promise<BigNumber[]> {
    return this.instance.getScalingFactors();
  }

  async getTokens(): Promise<{ tokens: string[]; balances: BigNumber[]; lastChangeBlock: BigNumber }> {
    return this.vault.getPoolTokens(this.poolId);
  }

  async getBalances(): Promise<BigNumber[]> {
    const { balances } = await this.getTokens();
    return balances;
  }

  async getTokenInfo(
    token: Token
  ): Promise<{ cash: BigNumber; managed: BigNumber; lastChangeBlock: BigNumber; assetManager: string }> {
    return this.vault.getPoolTokenInfo(this.poolId, token);
  }

  async estimateSpotPrice(currentBalances?: BigNumberish[]): Promise<BigNumber> {
    if (!currentBalances) currentBalances = await this.getBalances();

    const scalingFactors = await this.getScalingFactors();
    return calculateSpotPrice(
      currentBalances.map((x, i) => bn(x).mul(scalingFactors[i]).div(FP_SCALING_FACTOR)),
      this.weights
    );
  }

  async estimateBptPrice(
    tokenIndex: number,
    currentBalance?: BigNumberish,
    currentSupply?: BigNumberish
  ): Promise<BigNumber> {
    if (!currentBalance) currentBalance = (await this.getBalances())[tokenIndex];
    if (!currentSupply) currentSupply = await this.totalSupply();

    const scalingFactors = await this.getScalingFactors();

    return calculateBPTPrice(
      bn(currentBalance).mul(scalingFactors[tokenIndex]).div(FP_SCALING_FACTOR),
      this.weights[tokenIndex],
      currentSupply
    );
  }

  async estimateInvariant(currentBalances?: BigNumberish[]): Promise<BigNumber> {
    if (!currentBalances) currentBalances = await this.getBalances();
    const scalingFactors = await this.getScalingFactors();

    return calculateInvariant(
      currentBalances.map((x, i) => bn(x).mul(scalingFactors[i]).div(FP_SCALING_FACTOR)),
      this.weights
    );
  }

  async estimateSwapFeeAmount(
    paidToken: number | Token,
    protocolFeePercentage: BigNumberish,
    currentBalances?: BigNumberish[]
  ): Promise<BigNumber> {
    if (!currentBalances) currentBalances = await this.getBalances();
    const lastInvariant = await this.estimateInvariant();
    const paidTokenIndex = this.tokens.indexOf(paidToken);
    const feeAmount = calculateOneTokenSwapFeeAmount(currentBalances, this.weights, lastInvariant, paidTokenIndex);
    return bn(feeAmount).mul(protocolFeePercentage).div(fp(1));
  }

  async estimateMaxSwapFeeAmount(
    paidToken: number | Token,
    protocolFeePercentage: BigNumberish,
    currentBalances?: BigNumberish[]
  ): Promise<BigNumber> {
    if (!currentBalances) currentBalances = await this.getBalances();
    const paidTokenIndex = this.tokens.indexOf(paidToken);
    const feeAmount = calculateMaxOneTokenSwapFeeAmount(
      currentBalances,
      this.weights,
      MIN_INVARIANT_RATIO,
      paidTokenIndex
    );
    return bn(feeAmount).mul(protocolFeePercentage).div(fp(1));
  }

  async estimateGivenIn(params: SwapWeightedPool, currentBalances?: BigNumberish[]): Promise<BigNumberish> {
    if (!currentBalances) currentBalances = await this.getBalances();
    const [tokenIn, tokenOut] = this.tokens.indicesOf(params.in, params.out);

    return bn(
      calcOutGivenIn(
        currentBalances[tokenIn],
        this.weights[tokenIn],
        currentBalances[tokenOut],
        this.weights[tokenOut],
        params.amount
      )
    );
  }

  async estimateGivenOut(params: SwapWeightedPool, currentBalances?: BigNumberish[]): Promise<BigNumberish> {
    if (!currentBalances) currentBalances = await this.getBalances();
    const [tokenIn, tokenOut] = this.tokens.indicesOf(params.in, params.out);

    return bn(
      calcInGivenOut(
        currentBalances[tokenIn],
        this.weights[tokenIn],
        currentBalances[tokenOut],
        this.weights[tokenOut],
        params.amount
      )
    );
  }

  async estimateBptOut(
    amountsIn: BigNumberish[],
    currentBalances?: BigNumberish[],
    supply?: BigNumberish
  ): Promise<BigNumberish> {
    if (!supply) supply = await this.totalSupply();
    if (!currentBalances) currentBalances = await this.getBalances();
    return calcBptOutGivenExactTokensIn(currentBalances, this.weights, amountsIn, supply, this.swapFeePercentage);
  }

  async estimateTokenIn(
    token: number | Token,
    bptOut: BigNumberish,
    currentBalances?: BigNumberish[],
    supply?: BigNumberish
  ): Promise<BigNumberish> {
    if (!supply) supply = await this.totalSupply();
    if (!currentBalances) currentBalances = await this.getBalances();
    const tokenIndex = this.tokens.indexOf(token);
    return calcTokenInGivenExactBptOut(
      tokenIndex,
      currentBalances,
      this.weights,
      bptOut,
      supply,
      this.swapFeePercentage
    );
  }

  async estimateTokenOut(
    token: number | Token,
    bptIn: BigNumberish,
    currentBalances?: BigNumberish[],
    supply?: BigNumberish
  ): Promise<BigNumberish> {
    if (!supply) supply = await this.totalSupply();
    if (!currentBalances) currentBalances = await this.getBalances();
    const tokenIndex = this.tokens.indexOf(token);
    return calcTokenOutGivenExactBptIn(
      tokenIndex,
      currentBalances,
      this.weights,
      bptIn,
      supply,
      this.swapFeePercentage
    );
  }

  async swapGivenIn(params: SwapWeightedPool): Promise<SwapResult> {
    return this.swap(await this._buildSwapParams(SwapKind.GivenIn, params));
  }

  async swapGivenOut(params: SwapWeightedPool): Promise<SwapResult> {
    return this.swap(await this._buildSwapParams(SwapKind.GivenOut, params));
  }

  async swap(params: MinimalSwap): Promise<SwapResult> {
    const tx = await this.vault.minimalSwap(params);
    const receipt = await tx.wait();
    const { amount } = expectEvent.inReceipt(receipt, 'Swap').args;
    return { amount, receipt };
  }

  async dirtyUninitializedOracleSamples(startSlot: number, endSlot: number): Promise<VoidResult> {
    const tx = await this.instance.dirtyUninitializedOracleSamples(startSlot, endSlot);
    const receipt = await tx.wait();
    return { receipt };
  }

  async init(params: InitWeightedPool): Promise<JoinResult> {
    return this.join(this._buildInitParams(params));
  }

  async joinGivenIn(params: JoinGivenInWeightedPool): Promise<JoinResult> {
    return this.join(this._buildJoinGivenInParams(params));
  }

  async queryJoinGivenIn(params: JoinGivenInWeightedPool): Promise<JoinQueryResult> {
    return this.queryJoin(this._buildJoinGivenInParams(params));
  }

  async joinGivenOut(params: JoinGivenOutWeightedPool): Promise<JoinResult> {
    return this.join(this._buildJoinGivenOutParams(params));
  }

  async queryJoinGivenOut(params: JoinGivenOutWeightedPool): Promise<JoinQueryResult> {
    return this.queryJoin(this._buildJoinGivenOutParams(params));
  }

  async joinAllGivenOut(params: JoinAllGivenOutWeightedPool): Promise<JoinResult> {
    return this.join(this._buildJoinAllGivenOutParams(params));
  }

  async queryJoinAllGivenOut(params: JoinAllGivenOutWeightedPool): Promise<JoinQueryResult> {
    return this.queryJoin(this._buildJoinAllGivenOutParams(params));
  }

  async exitGivenOut(params: ExitGivenOutWeightedPool): Promise<ExitResult> {
    return this.exit(this._buildExitGivenOutParams(params));
  }

  async queryExitGivenOut(params: ExitGivenOutWeightedPool): Promise<ExitQueryResult> {
    return this.queryExit(this._buildExitGivenOutParams(params));
  }

  async singleExitGivenIn(params: SingleExitGivenInWeightedPool): Promise<ExitResult> {
    return this.exit(this._buildSingleExitGivenInParams(params));
  }

  async querySingleExitGivenIn(params: SingleExitGivenInWeightedPool): Promise<ExitQueryResult> {
    return this.queryExit(this._buildSingleExitGivenInParams(params));
  }

  async multiExitGivenIn(params: MultiExitGivenInWeightedPool): Promise<ExitResult> {
    return this.exit(this._buildMultiExitGivenInParams(params));
  }

  async queryMultiExitGivenIn(params: MultiExitGivenInWeightedPool): Promise<ExitQueryResult> {
    return this.queryExit(this._buildMultiExitGivenInParams(params));
  }

  async queryJoin(params: JoinExitWeightedPool): Promise<JoinQueryResult> {
    const fn = this.instance.queryJoin;
    return (await this._executeQuery(params, fn)) as JoinQueryResult;
  }

  async join(params: JoinExitWeightedPool): Promise<JoinResult> {
    const currentBalances = params.currentBalances || (await this.getBalances());
    const to = params.recipient ? TypesConverter.toAddress(params.recipient) : params.from?.address ?? ZERO_ADDRESS;

    const tx = this.vault.joinPool({
      poolAddress: this.address,
      poolId: this.poolId,
      recipient: to,
      currentBalances,
      tokens: this.tokens.addresses,
      lastChangeBlock: params.lastChangeBlock ?? 0,
      protocolFeePercentage: params.protocolFeePercentage ?? 0,
      data: params.data ?? '0x',
      from: params.from,
    });

    const receipt = await (await tx).wait();
    const { deltas, protocolFees } = expectEvent.inReceipt(receipt, 'PoolBalanceChanged').args;
    return { amountsIn: deltas, dueProtocolFeeAmounts: protocolFees, receipt };
  }

  async queryExit(params: JoinExitWeightedPool): Promise<ExitQueryResult> {
    const fn = this.instance.queryExit;
    return (await this._executeQuery(params, fn)) as ExitQueryResult;
  }

  async exit(params: JoinExitWeightedPool): Promise<ExitResult> {
    const currentBalances = params.currentBalances || (await this.getBalances());
    const to = params.recipient ? TypesConverter.toAddress(params.recipient) : params.from?.address ?? ZERO_ADDRESS;

    const tx = await this.vault.exitPool({
      poolAddress: this.address,
      poolId: this.poolId,
      recipient: to,
      currentBalances,
      tokens: this.tokens.addresses,
      lastChangeBlock: params.lastChangeBlock ?? 0,
      protocolFeePercentage: params.protocolFeePercentage ?? 0,
      data: params.data ?? '0x',
      from: params.from,
    });

    const receipt = await (await tx).wait();
    const { deltas, protocolFees } = expectEvent.inReceipt(receipt, 'PoolBalanceChanged').args;
    return { amountsOut: deltas.map((x: BigNumber) => x.mul(-1)), dueProtocolFeeAmounts: protocolFees, receipt };
  }

  private async _executeQuery(params: JoinExitWeightedPool, fn: ContractFunction): Promise<PoolQueryResult> {
    const currentBalances = params.currentBalances || (await this.getBalances());
    const to = params.recipient ? TypesConverter.toAddress(params.recipient) : params.from?.address ?? ZERO_ADDRESS;

    return fn(
      this.poolId,
      params.from?.address || ZERO_ADDRESS,
      to,
      currentBalances,
      params.lastChangeBlock ?? 0,
      params.protocolFeePercentage ?? 0,
      params.data ?? '0x'
    );
  }

  private async _buildSwapParams(kind: number, params: SwapWeightedPool): Promise<MinimalSwap> {
    const currentBalances = await this.getBalances();
    const [tokenIn, tokenOut] = this.tokens.indicesOf(params.in, params.out);
    return {
      kind,
      poolAddress: this.address,
      poolId: this.poolId,
      from: params.from,
      to: params.recipient ?? ZERO_ADDRESS,
      tokenIn: this.tokens.get(params.in)?.address ?? ZERO_ADDRESS,
      tokenOut: this.tokens.get(params.out)?.address ?? ZERO_ADDRESS,
      balanceTokenIn: currentBalances[tokenIn] || bn(0),
      balanceTokenOut: currentBalances[tokenOut] || bn(0),
      lastChangeBlock: params.lastChangeBlock ?? 0,
      data: params.data ?? '0x',
      amount: params.amount,
    };
  }

  private _buildInitParams(params: InitWeightedPool): JoinExitWeightedPool {
    const { initialBalances: balances } = params;
    const amountsIn = Array.isArray(balances) ? balances : Array(this.tokens.length).fill(balances);

    return {
      from: params.from,
      recipient: params.recipient,
      protocolFeePercentage: params.protocolFeePercentage,
      data: WeightedPoolEncoder.joinInit(amountsIn),
    };
  }

  private _buildJoinGivenInParams(params: JoinGivenInWeightedPool): JoinExitWeightedPool {
    const { amountsIn: amounts } = params;
    const amountsIn = Array.isArray(amounts) ? amounts : Array(this.tokens.length).fill(amounts);

    return {
      from: params.from,
      recipient: params.recipient,
      lastChangeBlock: params.lastChangeBlock,
      currentBalances: params.currentBalances,
      protocolFeePercentage: params.protocolFeePercentage,
      data: WeightedPoolEncoder.joinExactTokensInForBPTOut(amountsIn, params.minimumBptOut ?? 0),
    };
  }

  private _buildJoinGivenOutParams(params: JoinGivenOutWeightedPool): JoinExitWeightedPool {
    return {
      from: params.from,
      recipient: params.recipient,
      lastChangeBlock: params.lastChangeBlock,
      currentBalances: params.currentBalances,
      protocolFeePercentage: params.protocolFeePercentage,
      data: WeightedPoolEncoder.joinTokenInForExactBPTOut(params.bptOut, this.tokens.indexOf(params.token)),
    };
  }

  private _buildJoinAllGivenOutParams(params: JoinAllGivenOutWeightedPool): JoinExitWeightedPool {
    return {
      from: params.from,
      recipient: params.recipient,
      lastChangeBlock: params.lastChangeBlock,
      currentBalances: params.currentBalances,
      protocolFeePercentage: params.protocolFeePercentage,
      data: WeightedPoolEncoder.joinAllTokensInForExactBPTOut(params.bptOut),
    };
  }

  private _buildExitGivenOutParams(params: ExitGivenOutWeightedPool): JoinExitWeightedPool {
    const { amountsOut: amounts } = params;
    const amountsOut = Array.isArray(amounts) ? amounts : Array(this.tokens.length).fill(amounts);
    return {
      from: params.from,
      recipient: params.recipient,
      lastChangeBlock: params.lastChangeBlock,
      currentBalances: params.currentBalances,
      protocolFeePercentage: params.protocolFeePercentage,
      data: WeightedPoolEncoder.exitBPTInForExactTokensOut(amountsOut, params.maximumBptIn ?? MAX_UINT256),
    };
  }

  private _buildSingleExitGivenInParams(params: SingleExitGivenInWeightedPool): JoinExitWeightedPool {
    return {
      from: params.from,
      recipient: params.recipient,
      lastChangeBlock: params.lastChangeBlock,
      currentBalances: params.currentBalances,
      protocolFeePercentage: params.protocolFeePercentage,
      data: WeightedPoolEncoder.exitExactBPTInForOneTokenOut(params.bptIn, this.tokens.indexOf(params.token)),
    };
  }

  private _buildMultiExitGivenInParams(params: MultiExitGivenInWeightedPool): JoinExitWeightedPool {
    return {
      from: params.from,
      recipient: params.recipient,
      lastChangeBlock: params.lastChangeBlock,
      currentBalances: params.currentBalances,
      protocolFeePercentage: params.protocolFeePercentage,
      data: WeightedPoolEncoder.exitExactBPTInForTokensOut(params.bptIn),
    };
  }

  async pause(): Promise<void> {
    const action = await actionId(this.instance, 'setPaused');
    await this.vault.grantPermissionsGlobally([action]);
    await this.instance.setPaused(true);
  }

  async setPaused(paused: boolean): Promise<void> {
    await this.instance.setPaused(paused);
  }

  async isPaused(): Promise<boolean> {
    const result = await this.instance.getPausedState();

    return result.paused;
  }

  async enableOracle(txParams: TxParams): Promise<VoidResult> {
    const pool = txParams.from ? this.instance.connect(txParams.from) : this.instance;
    const tx = await pool.enableOracle();
    const receipt = await tx.wait();
    return { receipt };
  }

  async setSwapEnabled(from: SignerWithAddress, swapEnabled: boolean): Promise<ContractTransaction> {
    const pool = this.instance.connect(from);
    return pool.setSwapEnabled(swapEnabled);
  }

  async setManagementSwapFeePercentage(
    from: SignerWithAddress,
    managementFee: BigNumberish
  ): Promise<ContractTransaction> {
    const pool = this.instance.connect(from);
    return pool.setManagementSwapFeePercentage(managementFee);
  }

  async setManagementAumFeePercentage(
    from: SignerWithAddress,
    managementFee: BigNumberish
  ): Promise<ContractTransaction> {
    const pool = this.instance.connect(from);
    return pool.setManagementAumFeePercentage(managementFee);
  }

  async addAllowedAddress(from: SignerWithAddress, member: string): Promise<ContractTransaction> {
    const pool = this.instance.connect(from);
    return pool.addAllowedAddress(member);
  }

  async removeAllowedAddress(from: SignerWithAddress, member: string): Promise<ContractTransaction> {
    const pool = this.instance.connect(from);
    return pool.removeAllowedAddress(member);
  }

  async getMustAllowlistLPs(): Promise<boolean> {
    return this.instance.getMustAllowlistLPs();
  }

  async setMustAllowlistLPs(from: SignerWithAddress, mustAllowlistLPs: boolean): Promise<ContractTransaction> {
    const pool = this.instance.connect(from);
    return pool.setMustAllowlistLPs(mustAllowlistLPs);
  }

  async isAllowedAddress(member: string): Promise<boolean> {
    return this.instance.isAllowedAddress(member);
  }

  async withdrawCollectedManagementFees(
    from: SignerWithAddress,
    recipient?: SignerWithAddress
  ): Promise<ContractTransaction> {
    if (recipient === undefined) recipient = from;

    const pool = this.instance.connect(from);
    return pool.withdrawCollectedManagementFees(recipient.address);
  }

  async updateWeightsGradually(
    from: SignerWithAddress,
    startTime: BigNumberish,
    endTime: BigNumberish,
    endWeights: BigNumberish[]
  ): Promise<ContractTransaction> {
    const pool = this.instance.connect(from);
    return await pool.updateWeightsGradually(startTime, endTime, endWeights);
  }

  async getGradualWeightUpdateParams(from?: SignerWithAddress): Promise<GradualUpdateParams> {
    const pool = from ? this.instance.connect(from) : this.instance;
    return await pool.getGradualWeightUpdateParams();
  }

  async getCollectedManagementFees(): Promise<TokenCollectedFees> {
    const result = await this.instance.getCollectedManagementFees();
    return { amounts: result.collectedFees, tokenAddresses: result.tokens };
  }
}<|MERGE_RESOLUTION|>--- conflicted
+++ resolved
@@ -86,13 +86,9 @@
     poolType: WeightedPoolType,
     swapEnabledOnStart: boolean,
     mustAllowlistLPs: boolean,
-<<<<<<< HEAD
     managementSwapFeePercentage: BigNumberish,
-    managementAumFeePercentage: BigNumberish
-=======
+    managementAumFeePercentage: BigNumberish,
     paysProtocolFees: boolean,
-    managementSwapFeePercentage: BigNumberish
->>>>>>> b0e71014
   ) {
     this.instance = instance;
     this.poolId = poolId;
